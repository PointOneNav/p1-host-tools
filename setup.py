--- conflicted
+++ resolved
@@ -10,12 +10,8 @@
     "colorama>=0.4.4",
     "construct~=2.10.67",
     "deepdiff>=8.0.1",
-<<<<<<< HEAD
     # Install fusion-engine-client from the internal Point One GitHub repository.
-    "fusion-engine-client[all] @ git+ssh://git@github.com/PointOneNav/fusion-engine-client-internal@954730434d14bab46e94ae363b92ce81b13368fc#subdirectory=python",
-=======
-    "fusion-engine-client==1.24.0rc3",
->>>>>>> d30dc090
+    "fusion-engine-client[all] @ git+ssh://git@github.com/PointOneNav/fusion-engine-client-internal@b0546b6558febae11ac3f55d60ee00ec7507b88a#subdirectory=python",
     "psutil>=5.9.4",
     "pynmea2~=1.18.0",
     "pyserial~=3.5",

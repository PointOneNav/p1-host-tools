import pathlib
import sys

from setuptools import find_packages, setup

here = pathlib.Path(__file__).parent.resolve()

requirements = [
    "argparse-formatter>=1.4",
    "colorama>=0.4.4",
    "construct~=2.10.67",
<<<<<<< HEAD
    "fusion-engine-client==1.23.6rc1",
=======
    "deepdiff>=8.0.1",
    "fusion-engine-client==1.23.6rc2",
>>>>>>> 2446e88e
    "psutil>=5.9.4",
    "pynmea2~=1.18.0",
    "pyserial~=3.5",
    "urllib3>=1.21.1",
    # Note: Using the P1 fork of ntripstreams until fixes are mainlined.
    "ntripstreams @ https://github.com/PointOneNav/ntripstreams/archive/d2c8b8e55ae64e440e58bccf290e4d14095aa6e4.zip#egg=ntripstreams",
]

dev_requirements = [
    "autopep8~=2.3.1",
    "isort~=5.13.2",
<<<<<<< HEAD
]

internal_only_requirements = [
    # NOTE: balena-sdk==15.0.0 introduced breaking changes migrating to API v7. Need
    # to update ~/.balena/balena.cfg as well as fix "should_be_running__release"
    "balena-sdk==14.5.0",
    "deepdiff>6.7",
    "remi>=2022.7.27",
    "boto3>=1.34",
    "pydantic>=2.9.1",
    "jenkinsapi>=0.3.13",
]

all_requirements = requirements + dev_requirements + internal_only_requirements
=======
    "pytest",
]

all_requirements = requirements + dev_requirements
>>>>>>> 2446e88e

if sys.version_info >= (3, 7):
    requirements.append("websockets>=10.1")

setup(
    name='p1-host-tools',
<<<<<<< HEAD
    version='v0.18.4',
    packages=find_packages(where='.'),
    install_requires=list(all_requirements),
    extras_require={
        # Kept for backwards compatibility.
        'all': [],
        'dev': [],
=======
    version='v0.30.0',
    packages=find_packages(where='.'),
    install_requires=list(all_requirements),
    extras_require={
        'all': [all_requirements],
        'dev': [all_requirements],
>>>>>>> 2446e88e
    },
)<|MERGE_RESOLUTION|>--- conflicted
+++ resolved
@@ -9,12 +9,8 @@
     "argparse-formatter>=1.4",
     "colorama>=0.4.4",
     "construct~=2.10.67",
-<<<<<<< HEAD
-    "fusion-engine-client==1.23.6rc1",
-=======
     "deepdiff>=8.0.1",
     "fusion-engine-client==1.23.6rc2",
->>>>>>> 2446e88e
     "psutil>=5.9.4",
     "pynmea2~=1.18.0",
     "pyserial~=3.5",
@@ -26,14 +22,13 @@
 dev_requirements = [
     "autopep8~=2.3.1",
     "isort~=5.13.2",
-<<<<<<< HEAD
+    "pytest",
 ]
 
 internal_only_requirements = [
     # NOTE: balena-sdk==15.0.0 introduced breaking changes migrating to API v7. Need
     # to update ~/.balena/balena.cfg as well as fix "should_be_running__release"
     "balena-sdk==14.5.0",
-    "deepdiff>6.7",
     "remi>=2022.7.27",
     "boto3>=1.34",
     "pydantic>=2.9.1",
@@ -41,33 +36,18 @@
 ]
 
 all_requirements = requirements + dev_requirements + internal_only_requirements
-=======
-    "pytest",
-]
-
-all_requirements = requirements + dev_requirements
->>>>>>> 2446e88e
 
 if sys.version_info >= (3, 7):
     requirements.append("websockets>=10.1")
 
 setup(
     name='p1-host-tools',
-<<<<<<< HEAD
-    version='v0.18.4',
+    version='v0.30.0',
     packages=find_packages(where='.'),
     install_requires=list(all_requirements),
     extras_require={
         # Kept for backwards compatibility.
         'all': [],
         'dev': [],
-=======
-    version='v0.30.0',
-    packages=find_packages(where='.'),
-    install_requires=list(all_requirements),
-    extras_require={
-        'all': [all_requirements],
-        'dev': [all_requirements],
->>>>>>> 2446e88e
     },
 )
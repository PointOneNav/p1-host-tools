import pathlib
import sys

from setuptools import find_packages, setup

here = pathlib.Path(__file__).parent.resolve()

requirements = [
    "argparse-formatter>=1.4",
    "colorama>=0.4.4",
    "construct~=2.10.67",
    "deepdiff>=8.0.1",
<<<<<<< HEAD
    # Install fusion-engine-client from the internal Point One GitHub repository.
    "fusion-engine-client[all] @ git+ssh://git@github.com/PointOneNav/fusion-engine-client-internal@f2315c78ddf51563ca05c69372f059066fac727a#subdirectory=python",
=======
    "fusion-engine-client==1.24.0rc1",
>>>>>>> 3f53932e
    "psutil>=5.9.4",
    "pynmea2~=1.18.0",
    "pyserial~=3.5",
    "urllib3>=1.21.1",
    # Note: Using the P1 fork of ntripstreams until fixes are mainlined.
    "ntripstreams @ https://github.com/PointOneNav/ntripstreams/archive/d2c8b8e55ae64e440e58bccf290e4d14095aa6e4.zip#egg=ntripstreams",
]

dev_requirements = [
    "autopep8~=2.3.1",
    "isort~=5.13.2",
    "pytest",
]

internal_only_requirements = [
    # NOTE: balena-sdk==15.0.0 introduced breaking changes migrating to API v7. Need
    # to update ~/.balena/balena.cfg as well as fix "should_be_running__release"
    "balena-sdk==14.5.0",
    "remi>=2022.7.27",
    "boto3>=1.34",
    "pydantic>=2.9.1",
    "jenkinsapi>=0.3.13",
    "slack_sdk>=3.33.1",
    "paramiko>=3.5.0",
    "scp>=0.15.0",
]

all_requirements = requirements + dev_requirements + internal_only_requirements

if sys.version_info >= (3, 7):
    requirements.append("websockets>=10.1")

setup(
    name='p1-host-tools',
    version='v0.30.1',
    packages=find_packages(where='.'),
    install_requires=list(all_requirements),
    extras_require={
        # Kept for backwards compatibility.
        'all': [],
        'dev': [],
    },
)<|MERGE_RESOLUTION|>--- conflicted
+++ resolved
@@ -10,12 +10,8 @@
     "colorama>=0.4.4",
     "construct~=2.10.67",
     "deepdiff>=8.0.1",
-<<<<<<< HEAD
     # Install fusion-engine-client from the internal Point One GitHub repository.
-    "fusion-engine-client[all] @ git+ssh://git@github.com/PointOneNav/fusion-engine-client-internal@f2315c78ddf51563ca05c69372f059066fac727a#subdirectory=python",
-=======
-    "fusion-engine-client==1.24.0rc1",
->>>>>>> 3f53932e
+    "fusion-engine-client[all] @ git+ssh://git@github.com/PointOneNav/fusion-engine-client-internal@f731baeea263ffb7c8959d2d501d700c2cce8f1e#subdirectory=python",
     "psutil>=5.9.4",
     "pynmea2~=1.18.0",
     "pyserial~=3.5",

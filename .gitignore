--- conflicted
+++ resolved
@@ -139,13 +139,10 @@
 # Pyre type checker
 .pyre/
 
-<<<<<<< HEAD
 # Cached typing helper
 .p1_type_cache/
 
 # default output directory
 out/
-=======
 # Point One firmware files
-*.p1fw
->>>>>>> 758b3863
+*.p1fw